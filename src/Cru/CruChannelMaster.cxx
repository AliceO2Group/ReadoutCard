/// \file CruChannelMaster.cxx
/// \brief Implementation of the CruChannelMaster class.
///
/// \author Pascal Boeschoten (pascal.boeschoten@cern.ch)

#include "CruChannelMaster.h"
<<<<<<< HEAD
#include <iostream>
#include <cassert>
#include <thread>
#include "c/rorc/rorc.h"
=======
#include <boost/dynamic_bitset.hpp>
#include <thread>
>>>>>>> 868d4fe4
#include "ChannelPaths.h"
#include "ChannelUtilityImpl.h"
#include "CruRegisterIndex.h"
#include "Pda/Pda.h"
<<<<<<< HEAD
=======
#include "RORC/Exception.h"
#include "Util.h"

>>>>>>> 868d4fe4

// TODO remove
#include <iostream>
using std::cout;
using std::endl;
using namespace std::literals;


using namespace std::literals;

namespace AliceO2 {
namespace Rorc {

namespace Register = CruRegisterIndex;

namespace
{
<<<<<<< HEAD
=======

>>>>>>> 868d4fe4
/// DMA page length in bytes
constexpr int DMA_PAGE_SIZE = 8 * 1024;
/// DMA page length in 32-bit words
constexpr int DMA_PAGE_SIZE_32 = DMA_PAGE_SIZE / 4;

<<<<<<< HEAD
constexpr int NUM_OF_BUFFERS = 32;
constexpr int FIFO_ENTRIES = 4;
constexpr int NUM_PAGES = FIFO_ENTRIES * NUM_OF_BUFFERS;
=======
constexpr int FIFO_FW_ENTRIES = 4; ///< The firmware works in blocks of 4 pages
constexpr int NUM_OF_FW_BUFFERS = 32; ///< ... And as such has 32 "buffers" in the FIFO
constexpr int NUM_PAGES = FIFO_FW_ENTRIES * NUM_OF_FW_BUFFERS; ///<... For a total number of 128 pages
static_assert(NUM_PAGES == CRU_DESCRIPTOR_ENTRIES, "");
>>>>>>> 868d4fe4

/// DMA addresses must be 32-byte aligned
constexpr uint64_t DMA_ALIGNMENT = 32;

<<<<<<< HEAD
constexpr uint32_t BUFFER_DEFAULT_VALUE = 0xCcccCccc;

=======
>>>>>>> 868d4fe4
} // Anonymous namespace

/// Creates a CruException and attaches data using the given message string
#define CRU_EXCEPTION(_err_message) \
  CruException() \
      << errinfo_rorc_generic_message(_err_message)

/// Amount of additional DMA buffers for this channel
static constexpr int CRU_BUFFERS_PER_CHANNEL = 0;

CruChannelMaster::CruChannelMaster(int serial, int channel)
    : ChannelMaster(CARD_TYPE, serial, channel, CRU_BUFFERS_PER_CHANNEL)
{
  constructorCommon();
}

CruChannelMaster::CruChannelMaster(int serial, int channel, const Parameters::Map& params)
    : ChannelMaster(CARD_TYPE, serial, channel, params, CRU_BUFFERS_PER_CHANNEL)
{
  constructorCommon();
}

void CruChannelMaster::constructorCommon()
{
  using Util::resetSmartPtr;

<<<<<<< HEAD
  mFifoIndexWrite = 0;
  mFifoIndexRead = 0;
  mBufferPageIndex = 0;

  mPageWasReadOut.resize(NUM_PAGES, true);
  mBufferPageIndexes.resize(CRU_DESCRIPTOR_ENTRIES, -1);

  // Initialize the page addresses
  initFifo();
  //resetBuffer();
=======
  initFifo();
>>>>>>> 868d4fe4

  if (getPageAddresses().size() <= CRU_DESCRIPTOR_ENTRIES) {
    BOOST_THROW_EXCEPTION(CruException()
        << errinfo_rorc_error_message("Insufficient amount of pages fit in DMA buffer")
        << errinfo_rorc_dma_buffer_pages(getPageAddresses().size()));
  }

  mPageManager.setAmountOfPages(getPageAddresses().size());
}

CruChannelMaster::~CruChannelMaster()
{
}

void CruChannelMaster::deviceStartDma()
<<<<<<< HEAD
{
  resetCru();
  initCru();
  setBufferReadyGuard();
}

/// Set up a guard object for the buffer readiness, which will set it to true when constructed (immediately), and false
/// when destructed, either explicitly in deviceStopDma(), or when CruChannelMaster is deleted.
void CruChannelMaster::setBufferReadyGuard()
{
  if (!mBufferReadyGuard) {
    Util::resetSmartPtr(mBufferReadyGuard,
        [&]{ setBufferReadyStatus(true); },
        [&]{ setBufferReadyStatus(false); });
  }
=======
{
  resetCru();
  initCru();
  // Push initial 128 pages
  fillFifo();
  setBufferReadyGuard();
}

/// Set up a guard object for the buffer readiness, which will set it to true when constructed (immediately), and false
/// when destructed, either explicitly in deviceStopDma(), or when CruChannelMaster is deleted.
void CruChannelMaster::setBufferReadyGuard()
{
  if (!mBufferReadyGuard) {
    Util::resetSmartPtr(mBufferReadyGuard,
        [&]{ bar(Register::DATA_EMULATOR_CONTROL) = 0x3; },
        [&]{ bar(Register::DATA_EMULATOR_CONTROL) = 0x0; });
  }
}

void CruChannelMaster::deviceStopDma()
{
  mBufferReadyGuard.reset(); // see setBufferReadyGuard()
>>>>>>> 868d4fe4
}

void CruChannelMaster::resetCard(ResetLevel::type resetLevel)
{
<<<<<<< HEAD
  mBufferReadyGuard.reset(); // see setBufferReadyGuard()
}

void CruChannelMaster::resetCard(ResetLevel::type resetLevel)
{
  if (resetLevel == ResetLevel::Nothing) {
    return;
  }

  stopDma();
  resetCru();
  startDma();
=======
  if (resetLevel == ResetLevel::Nothing) {
    return;
  }

  stopDma();
  resetCru();
  startDma();
}

CardType::type CruChannelMaster::getCardType()
{
  return CardType::Cru;
>>>>>>> 868d4fe4
}

/// Initializes the FIFO and the page addresses for it
void CruChannelMaster::initFifo()
{
<<<<<<< HEAD
  if (getSharedData().mDmaState != DmaState::STARTED) {
    BOOST_THROW_EXCEPTION(CrorcException()
        << errinfo_rorc_error_message("Not in required DMA state")
        << errinfo_rorc_possible_causes({"startDma() not called"}));
  }

  // Handle for next page
  auto fifoIndex = mFifoIndexWrite;
  auto bufferIndex = mBufferPageIndex;

  // Check if page is available to write to
  if (mPageWasReadOut[fifoIndex] == false) {
    BOOST_THROW_EXCEPTION(CrorcException()
        << errinfo_rorc_error_message("Pushing page would overwrite")
        << errinfo_rorc_fifo_index(fifoIndex));
  }

  mPageWasReadOut[fifoIndex] = false;
  mBufferPageIndexes[fifoIndex] = bufferIndex;

  setDescriptor(fifoIndex, bufferIndex);

  mFifoIndexWrite = (mFifoIndexWrite + 1) % CRU_DESCRIPTOR_ENTRIES;
  mBufferPageIndex = (mBufferPageIndex + 1) % getPageAddresses().size();

  return PageHandle(fifoIndex);
}

bool CruChannelMaster::isPageArrived(const PageHandle& handle)
{
  return mFifoUser->statusEntries[handle.index].isPageArrived();
=======
  /// Amount of space reserved for the FIFO, we use multiples of the page size for uniformity
  size_t fifoSpace = ((sizeof(CruFifoTable) / DMA_PAGE_SIZE) + 1) * DMA_PAGE_SIZE;

  PageAddress fifoAddress;
  std::tie(fifoAddress, getPageAddresses()) = Pda::partitionScatterGatherList(getBufferPages().getScatterGatherList(),
      fifoSpace, DMA_PAGE_SIZE);
  mFifoUser = reinterpret_cast<CruFifoTable*>(const_cast<void*>(fifoAddress.user));
  mFifoBus = reinterpret_cast<CruFifoTable*>(const_cast<void*>(fifoAddress.bus));

  if (getPageAddresses().size() <= CRU_DESCRIPTOR_ENTRIES) {
    BOOST_THROW_EXCEPTION(CruException()
        << errinfo_rorc_error_message("Insufficient amount of pages fit in DMA buffer"));
  }

  mFifoUser->resetStatusEntries();
}

void CruChannelMaster::resetCru()
{
  bar(Register::RESET_CONTROL) = 0x2;
  std::this_thread::sleep_for(100ms);
  bar(Register::RESET_CONTROL) = 0x1;
  std::this_thread::sleep_for(100ms);
}

void CruChannelMaster::initCru()
{
  // Status base address in the bus address space
  if (Util::getUpper32Bits(uint64_t(mFifoBus)) != 0) {
    // TODO InfoLogger
    //cout << "Info: using 64-bit region for status bus address, may be unsupported by PCI/BIOS configuration.\n";
  } else {
    // TODO InfoLogger
    //cout << "Info: using 32-bit region for status bus address\n";
  }

  if (!Util::checkAlignment(mFifoBus, DMA_ALIGNMENT)) {
    BOOST_THROW_EXCEPTION(CruException() << errinfo_rorc_error_message("FIFO bus address not 32 byte aligned"));
  }

  bar(Register::STATUS_BASE_BUS_HIGH) = Util::getUpper32Bits(uint64_t(mFifoBus));
  bar(Register::STATUS_BASE_BUS_LOW) = Util::getLower32Bits(uint64_t(mFifoBus));

  // TODO Note: this stuff will be set by firmware in the future
  {
    // Status base address in the card's address space
    bar(Register::STATUS_BASE_CARD_HIGH) = 0x0;
    bar(Register::STATUS_BASE_CARD_LOW) = 0x8000;

    // Set descriptor table size (must be size - 1)
    bar(Register::DESCRIPTOR_TABLE_SIZE) = NUM_PAGES - 1;

    // Send command to the DMA engine to write to every status entry, not just the final one
    bar(Register::DONE_CONTROL) = 0x1;
  }
}

int CruChannelMaster::fillFifo(int maxFill)
{
  auto isArrived = [&](int descriptorIndex) {
    return mFifoUser->statusEntries[descriptorIndex].isPageArrived();
  };

  auto resetDescriptor = [&](int descriptorIndex) {
    mFifoUser->statusEntries[descriptorIndex].reset();
  };

  auto push = [&](int bufferIndex, int descriptorIndex) {
    auto& pageAddress = getPageAddresses()[bufferIndex];
    auto sourceAddress = reinterpret_cast<volatile void*>((descriptorIndex % NUM_OF_FW_BUFFERS) * DMA_PAGE_SIZE);
    mFifoUser->setDescriptor(descriptorIndex, DMA_PAGE_SIZE_32, sourceAddress, pageAddress.bus);
    bar(Register::DMA_COMMAND) = 0x1; // Is this the right location..? Or should it be in the freeing?
  };

  mPageManager.handleArrivals(isArrived, resetDescriptor);
  int pushCount = mPageManager.pushPages(maxFill, push);
  return pushCount;
>>>>>>> 868d4fe4
}

auto CruChannelMaster::getPage() -> boost::optional<Page>
{
<<<<<<< HEAD
  return Page(getPageAddresses()[handle.index].user, DMA_PAGE_SIZE);
=======
  if (auto page = mPageManager.useArrivedPage()) {
    int bufferIndex = *page;
    return Page{getPageAddresses()[bufferIndex].user, bufferIndex};
  }
  return boost::none;
>>>>>>> 868d4fe4
}

void CruChannelMaster::freePage(const Page& page)
{
<<<<<<< HEAD
  if (mPageWasReadOut[handle.index]) {
    BOOST_THROW_EXCEPTION(CruException() << errinfo_rorc_error_message("Page was already marked as read"));
  }
  mPageWasReadOut[handle.index] = true;

  acknowledgePage();
=======
  mPageManager.freePage(page.index);
>>>>>>> 868d4fe4
}

volatile uint32_t& CruChannelMaster::bar(size_t index)
{
  return *(&getBarUserspace()[index]);
}

std::vector<uint32_t> CruChannelMaster::utilityCopyFifo()
{
  std::vector<uint32_t> copy;
  auto* fifo = mFifoUser;
  size_t size = sizeof(std::decay<decltype(fifo)>::type);
  size_t elements = size / sizeof(decltype(copy)::value_type);
  copy.reserve(elements);

  auto* fifoData = reinterpret_cast<char*>(fifo);
  auto* copyData = reinterpret_cast<char*>(copy.data());
  std::copy(fifoData, fifoData + size, copyData);
  return copy;
}

void CruChannelMaster::utilityPrintFifo(std::ostream& os)
{
  ChannelUtility::printCruFifo(mFifoUser, os);
}

void CruChannelMaster::utilitySetLedState(bool state)
{
  int on = 0x00; // Yes, a 0 represents the on state
  int off = 0xff;
  getBarUserspace()[CruRegisterIndex::LED_STATUS] = state ? on : off;
}

void CruChannelMaster::utilitySanityCheck(std::ostream& os)
{
  ChannelUtility::cruSanityCheck(os, this);
}

void CruChannelMaster::utilityCleanupState()
{
  ChannelUtility::cruCleanupState(ChannelPaths(CARD_TYPE, getSerialNumber(), getChannelNumber()));
}

int CruChannelMaster::utilityGetFirmwareVersion()
{
  return getBarUserspace()[CruRegisterIndex::FIRMWARE_COMPILE_INFO];
}

/// Initializes the FIFO and the page addresses for it
void CruChannelMaster::initFifo()
{
  /// Amount of space reserved for the FIFO, we use multiples of the page size for uniformity
  size_t fifoSpace = ((sizeof(CruFifoTable) / DMA_PAGE_SIZE) + 1) * DMA_PAGE_SIZE;

  PageAddress fifoAddress;
  std::tie(fifoAddress, getPageAddresses()) = Pda::partitionScatterGatherList(getBufferPages().getScatterGatherList(),
      fifoSpace, DMA_PAGE_SIZE);
  mFifoUser = reinterpret_cast<CruFifoTable*>(const_cast<void*>(fifoAddress.user));
  mFifoBus = reinterpret_cast<CruFifoTable*>(const_cast<void*>(fifoAddress.bus));

  if (getPageAddresses().size() <= CRU_DESCRIPTOR_ENTRIES) {
    BOOST_THROW_EXCEPTION(CruException()
        << errinfo_rorc_error_message("Insufficient amount of pages fit in DMA buffer"));
  }

  // Initializing the descriptor table
  mFifoUser->resetStatusEntries();

  // As a safety measure, we put "valid" addresses in the descriptor table, even though we're not pushing pages yet
  // This helps prevent the card from writing to invalid addresses and crashing absolutely everything
  for (int i = 0; i < mFifoUser->descriptorEntries.size(); i++) {
    setDescriptor(i, i);
  }
}

void CruChannelMaster::setDescriptor(int pageIndex, int descriptorIndex)
{
  auto& pageAddress = getPageAddresses()[pageIndex];
  auto sourceAddress = reinterpret_cast<volatile void*>((descriptorIndex % NUM_OF_BUFFERS) * DMA_PAGE_SIZE);
  mFifoUser->setDescriptor(descriptorIndex, DMA_PAGE_SIZE_32, sourceAddress, pageAddress.bus);
}

void CruChannelMaster::resetBuffer()
{
  for (auto& page : getPageAddresses()) {
    resetPage(page.user);
  }
}

void CruChannelMaster::resetCru()
{
  bar(Register::RESET_CONTROL) = 0x2;
  std::this_thread::sleep_for(100ms);
  bar(Register::RESET_CONTROL) = 0x1;
  std::this_thread::sleep_for(100ms);
}

void CruChannelMaster::resetPage(volatile uint32_t* page)
{
  for (size_t i = 0; i < DMA_PAGE_SIZE_32; i++) {
    page[i] = BUFFER_DEFAULT_VALUE;
  }
}

void CruChannelMaster::resetPage(volatile void* page)
{
  resetPage(reinterpret_cast<volatile uint32_t*>(page));
}

volatile uint32_t& CruChannelMaster::bar(size_t index)
{
  return *(&getBarUserspace()[index]);
}

void CruChannelMaster::initCru()
{
  // Status base address in the bus address space
  if (Util::getUpper32Bits(uint64_t(mFifoBus)) != 0) {
    cout << "Warning: using 64-bit region for status bus address (" << reinterpret_cast<volatile void*>(mFifoBus)
        << "), may be unsupported by PCI/BIOS configuration.\n";
  } else {
    cout << "Info: using 32-bit region for status bus address (" << reinterpret_cast<volatile void*>(mFifoBus) << ")\n";
  }
  cout << "Info: status user address (" << reinterpret_cast<volatile void*>(mFifoUser) << ")\n";

  if (!Util::checkAlignment(mFifoBus, DMA_ALIGNMENT)) {
    BOOST_THROW_EXCEPTION(CruException() << errinfo_rorc_error_message("mFifoDevice not 32 byte aligned"));
  }

  bar(Register::STATUS_BASE_BUS_HIGH) = Util::getUpper32Bits(uint64_t(mFifoBus));
  bar(Register::STATUS_BASE_BUS_LOW) = Util::getLower32Bits(uint64_t(mFifoBus));

  // TODO Note: this stuff will be set by firmware in the future
  {
    // Status base address in the card's address space
    bar(Register::STATUS_BASE_CARD_HIGH) = 0x0;
    bar(Register::STATUS_BASE_CARD_LOW) = 0x8000;

    // Set descriptor table size (must be size - 1)
    bar(Register::DESCRIPTOR_TABLE_SIZE) = NUM_PAGES - 1;

    // Send command to the DMA engine to write to every status entry, not just the final one
    bar(Register::DONE_CONTROL) = 0x1;
  }
}

void CruChannelMaster::setBufferReadyStatus(bool ready)
{
  bar(Register::DATA_EMULATOR_CONTROL) = ready ? 0x3 : 0x0;
}

void CruChannelMaster::acknowledgePage()
{
  bar(Register::DMA_COMMAND) = 0x1;
}

} // namespace Rorc
} // namespace AliceO2<|MERGE_RESOLUTION|>--- conflicted
+++ resolved
@@ -4,31 +4,20 @@
 /// \author Pascal Boeschoten (pascal.boeschoten@cern.ch)
 
 #include "CruChannelMaster.h"
-<<<<<<< HEAD
-#include <iostream>
-#include <cassert>
-#include <thread>
-#include "c/rorc/rorc.h"
-=======
 #include <boost/dynamic_bitset.hpp>
 #include <thread>
->>>>>>> 868d4fe4
 #include "ChannelPaths.h"
 #include "ChannelUtilityImpl.h"
 #include "CruRegisterIndex.h"
 #include "Pda/Pda.h"
-<<<<<<< HEAD
-=======
 #include "RORC/Exception.h"
 #include "Util.h"
 
->>>>>>> 868d4fe4
 
 // TODO remove
 #include <iostream>
 using std::cout;
 using std::endl;
-using namespace std::literals;
 
 
 using namespace std::literals;
@@ -40,34 +29,20 @@
 
 namespace
 {
-<<<<<<< HEAD
-=======
-
->>>>>>> 868d4fe4
+
 /// DMA page length in bytes
 constexpr int DMA_PAGE_SIZE = 8 * 1024;
 /// DMA page length in 32-bit words
 constexpr int DMA_PAGE_SIZE_32 = DMA_PAGE_SIZE / 4;
 
-<<<<<<< HEAD
-constexpr int NUM_OF_BUFFERS = 32;
-constexpr int FIFO_ENTRIES = 4;
-constexpr int NUM_PAGES = FIFO_ENTRIES * NUM_OF_BUFFERS;
-=======
 constexpr int FIFO_FW_ENTRIES = 4; ///< The firmware works in blocks of 4 pages
 constexpr int NUM_OF_FW_BUFFERS = 32; ///< ... And as such has 32 "buffers" in the FIFO
 constexpr int NUM_PAGES = FIFO_FW_ENTRIES * NUM_OF_FW_BUFFERS; ///<... For a total number of 128 pages
 static_assert(NUM_PAGES == CRU_DESCRIPTOR_ENTRIES, "");
->>>>>>> 868d4fe4
 
 /// DMA addresses must be 32-byte aligned
 constexpr uint64_t DMA_ALIGNMENT = 32;
 
-<<<<<<< HEAD
-constexpr uint32_t BUFFER_DEFAULT_VALUE = 0xCcccCccc;
-
-=======
->>>>>>> 868d4fe4
 } // Anonymous namespace
 
 /// Creates a CruException and attaches data using the given message string
@@ -94,20 +69,7 @@
 {
   using Util::resetSmartPtr;
 
-<<<<<<< HEAD
-  mFifoIndexWrite = 0;
-  mFifoIndexRead = 0;
-  mBufferPageIndex = 0;
-
-  mPageWasReadOut.resize(NUM_PAGES, true);
-  mBufferPageIndexes.resize(CRU_DESCRIPTOR_ENTRIES, -1);
-
-  // Initialize the page addresses
   initFifo();
-  //resetBuffer();
-=======
-  initFifo();
->>>>>>> 868d4fe4
 
   if (getPageAddresses().size() <= CRU_DESCRIPTOR_ENTRIES) {
     BOOST_THROW_EXCEPTION(CruException()
@@ -123,23 +85,6 @@
 }
 
 void CruChannelMaster::deviceStartDma()
-<<<<<<< HEAD
-{
-  resetCru();
-  initCru();
-  setBufferReadyGuard();
-}
-
-/// Set up a guard object for the buffer readiness, which will set it to true when constructed (immediately), and false
-/// when destructed, either explicitly in deviceStopDma(), or when CruChannelMaster is deleted.
-void CruChannelMaster::setBufferReadyGuard()
-{
-  if (!mBufferReadyGuard) {
-    Util::resetSmartPtr(mBufferReadyGuard,
-        [&]{ setBufferReadyStatus(true); },
-        [&]{ setBufferReadyStatus(false); });
-  }
-=======
 {
   resetCru();
   initCru();
@@ -162,13 +107,6 @@
 void CruChannelMaster::deviceStopDma()
 {
   mBufferReadyGuard.reset(); // see setBufferReadyGuard()
->>>>>>> 868d4fe4
-}
-
-void CruChannelMaster::resetCard(ResetLevel::type resetLevel)
-{
-<<<<<<< HEAD
-  mBufferReadyGuard.reset(); // see setBufferReadyGuard()
 }
 
 void CruChannelMaster::resetCard(ResetLevel::type resetLevel)
@@ -180,58 +118,16 @@
   stopDma();
   resetCru();
   startDma();
-=======
-  if (resetLevel == ResetLevel::Nothing) {
-    return;
-  }
-
-  stopDma();
-  resetCru();
-  startDma();
 }
 
 CardType::type CruChannelMaster::getCardType()
 {
   return CardType::Cru;
->>>>>>> 868d4fe4
 }
 
 /// Initializes the FIFO and the page addresses for it
 void CruChannelMaster::initFifo()
 {
-<<<<<<< HEAD
-  if (getSharedData().mDmaState != DmaState::STARTED) {
-    BOOST_THROW_EXCEPTION(CrorcException()
-        << errinfo_rorc_error_message("Not in required DMA state")
-        << errinfo_rorc_possible_causes({"startDma() not called"}));
-  }
-
-  // Handle for next page
-  auto fifoIndex = mFifoIndexWrite;
-  auto bufferIndex = mBufferPageIndex;
-
-  // Check if page is available to write to
-  if (mPageWasReadOut[fifoIndex] == false) {
-    BOOST_THROW_EXCEPTION(CrorcException()
-        << errinfo_rorc_error_message("Pushing page would overwrite")
-        << errinfo_rorc_fifo_index(fifoIndex));
-  }
-
-  mPageWasReadOut[fifoIndex] = false;
-  mBufferPageIndexes[fifoIndex] = bufferIndex;
-
-  setDescriptor(fifoIndex, bufferIndex);
-
-  mFifoIndexWrite = (mFifoIndexWrite + 1) % CRU_DESCRIPTOR_ENTRIES;
-  mBufferPageIndex = (mBufferPageIndex + 1) % getPageAddresses().size();
-
-  return PageHandle(fifoIndex);
-}
-
-bool CruChannelMaster::isPageArrived(const PageHandle& handle)
-{
-  return mFifoUser->statusEntries[handle.index].isPageArrived();
-=======
   /// Amount of space reserved for the FIFO, we use multiples of the page size for uniformity
   size_t fifoSpace = ((sizeof(CruFifoTable) / DMA_PAGE_SIZE) + 1) * DMA_PAGE_SIZE;
 
@@ -309,34 +205,20 @@
   mPageManager.handleArrivals(isArrived, resetDescriptor);
   int pushCount = mPageManager.pushPages(maxFill, push);
   return pushCount;
->>>>>>> 868d4fe4
 }
 
 auto CruChannelMaster::getPage() -> boost::optional<Page>
 {
-<<<<<<< HEAD
-  return Page(getPageAddresses()[handle.index].user, DMA_PAGE_SIZE);
-=======
   if (auto page = mPageManager.useArrivedPage()) {
     int bufferIndex = *page;
     return Page{getPageAddresses()[bufferIndex].user, bufferIndex};
   }
   return boost::none;
->>>>>>> 868d4fe4
 }
 
 void CruChannelMaster::freePage(const Page& page)
 {
-<<<<<<< HEAD
-  if (mPageWasReadOut[handle.index]) {
-    BOOST_THROW_EXCEPTION(CruException() << errinfo_rorc_error_message("Page was already marked as read"));
-  }
-  mPageWasReadOut[handle.index] = true;
-
-  acknowledgePage();
-=======
   mPageManager.freePage(page.index);
->>>>>>> 868d4fe4
 }
 
 volatile uint32_t& CruChannelMaster::bar(size_t index)
@@ -385,113 +267,5 @@
   return getBarUserspace()[CruRegisterIndex::FIRMWARE_COMPILE_INFO];
 }
 
-/// Initializes the FIFO and the page addresses for it
-void CruChannelMaster::initFifo()
-{
-  /// Amount of space reserved for the FIFO, we use multiples of the page size for uniformity
-  size_t fifoSpace = ((sizeof(CruFifoTable) / DMA_PAGE_SIZE) + 1) * DMA_PAGE_SIZE;
-
-  PageAddress fifoAddress;
-  std::tie(fifoAddress, getPageAddresses()) = Pda::partitionScatterGatherList(getBufferPages().getScatterGatherList(),
-      fifoSpace, DMA_PAGE_SIZE);
-  mFifoUser = reinterpret_cast<CruFifoTable*>(const_cast<void*>(fifoAddress.user));
-  mFifoBus = reinterpret_cast<CruFifoTable*>(const_cast<void*>(fifoAddress.bus));
-
-  if (getPageAddresses().size() <= CRU_DESCRIPTOR_ENTRIES) {
-    BOOST_THROW_EXCEPTION(CruException()
-        << errinfo_rorc_error_message("Insufficient amount of pages fit in DMA buffer"));
-  }
-
-  // Initializing the descriptor table
-  mFifoUser->resetStatusEntries();
-
-  // As a safety measure, we put "valid" addresses in the descriptor table, even though we're not pushing pages yet
-  // This helps prevent the card from writing to invalid addresses and crashing absolutely everything
-  for (int i = 0; i < mFifoUser->descriptorEntries.size(); i++) {
-    setDescriptor(i, i);
-  }
-}
-
-void CruChannelMaster::setDescriptor(int pageIndex, int descriptorIndex)
-{
-  auto& pageAddress = getPageAddresses()[pageIndex];
-  auto sourceAddress = reinterpret_cast<volatile void*>((descriptorIndex % NUM_OF_BUFFERS) * DMA_PAGE_SIZE);
-  mFifoUser->setDescriptor(descriptorIndex, DMA_PAGE_SIZE_32, sourceAddress, pageAddress.bus);
-}
-
-void CruChannelMaster::resetBuffer()
-{
-  for (auto& page : getPageAddresses()) {
-    resetPage(page.user);
-  }
-}
-
-void CruChannelMaster::resetCru()
-{
-  bar(Register::RESET_CONTROL) = 0x2;
-  std::this_thread::sleep_for(100ms);
-  bar(Register::RESET_CONTROL) = 0x1;
-  std::this_thread::sleep_for(100ms);
-}
-
-void CruChannelMaster::resetPage(volatile uint32_t* page)
-{
-  for (size_t i = 0; i < DMA_PAGE_SIZE_32; i++) {
-    page[i] = BUFFER_DEFAULT_VALUE;
-  }
-}
-
-void CruChannelMaster::resetPage(volatile void* page)
-{
-  resetPage(reinterpret_cast<volatile uint32_t*>(page));
-}
-
-volatile uint32_t& CruChannelMaster::bar(size_t index)
-{
-  return *(&getBarUserspace()[index]);
-}
-
-void CruChannelMaster::initCru()
-{
-  // Status base address in the bus address space
-  if (Util::getUpper32Bits(uint64_t(mFifoBus)) != 0) {
-    cout << "Warning: using 64-bit region for status bus address (" << reinterpret_cast<volatile void*>(mFifoBus)
-        << "), may be unsupported by PCI/BIOS configuration.\n";
-  } else {
-    cout << "Info: using 32-bit region for status bus address (" << reinterpret_cast<volatile void*>(mFifoBus) << ")\n";
-  }
-  cout << "Info: status user address (" << reinterpret_cast<volatile void*>(mFifoUser) << ")\n";
-
-  if (!Util::checkAlignment(mFifoBus, DMA_ALIGNMENT)) {
-    BOOST_THROW_EXCEPTION(CruException() << errinfo_rorc_error_message("mFifoDevice not 32 byte aligned"));
-  }
-
-  bar(Register::STATUS_BASE_BUS_HIGH) = Util::getUpper32Bits(uint64_t(mFifoBus));
-  bar(Register::STATUS_BASE_BUS_LOW) = Util::getLower32Bits(uint64_t(mFifoBus));
-
-  // TODO Note: this stuff will be set by firmware in the future
-  {
-    // Status base address in the card's address space
-    bar(Register::STATUS_BASE_CARD_HIGH) = 0x0;
-    bar(Register::STATUS_BASE_CARD_LOW) = 0x8000;
-
-    // Set descriptor table size (must be size - 1)
-    bar(Register::DESCRIPTOR_TABLE_SIZE) = NUM_PAGES - 1;
-
-    // Send command to the DMA engine to write to every status entry, not just the final one
-    bar(Register::DONE_CONTROL) = 0x1;
-  }
-}
-
-void CruChannelMaster::setBufferReadyStatus(bool ready)
-{
-  bar(Register::DATA_EMULATOR_CONTROL) = ready ? 0x3 : 0x0;
-}
-
-void CruChannelMaster::acknowledgePage()
-{
-  bar(Register::DMA_COMMAND) = 0x1;
-}
-
 } // namespace Rorc
 } // namespace AliceO2